//
//  OmnipodPumpManager.swift
//  OmnipodKit
//
//  Created by Pete Schwamb on 8/4/18.
//  Copyright © 2018 Pete Schwamb. All rights reserved.
//

import HealthKit
import LoopKit
import UserNotifications
import os.log
import CoreBluetooth

fileprivate let tempBasalConfirmationBeeps: Bool = false // whether to emit temp basal confirmation beeps (for testing use)

public enum ReservoirAlertState {
    case ok
    case lowReservoir
    case empty
}

public protocol PodStateObserver: AnyObject {
    func podStateDidUpdate(_ state: PodState?)
}

public enum OmnipodPumpManagerError: Error {
    case noPodPaired
    case podAlreadyPaired
    case notReadyForCannulaInsertion
}

extension OmnipodPumpManagerError: LocalizedError {
    public var errorDescription: String? {
        switch self {
        case .noPodPaired:
            return LocalizedString("No pod paired", comment: "Error message shown when no pod is paired")
        case .podAlreadyPaired:
            return LocalizedString("Pod already paired", comment: "Error message shown when user cannot pair because pod is already paired")
        case .notReadyForCannulaInsertion:
            return LocalizedString("Pod is not in a state ready for cannula insertion.", comment: "Error message when cannula insertion fails because the pod is in an unexpected state")
        }
    }
    
    public var failureReason: String? {
        switch self {
        case .noPodPaired:
            return nil
        case .podAlreadyPaired:
            return nil
        case .notReadyForCannulaInsertion:
            return nil
        }
    }
    
    public var recoverySuggestion: String? {
        switch self {
        case .noPodPaired:
            return LocalizedString("Please pair a new pod", comment: "Recover suggestion shown when no pod is paired")
        case .podAlreadyPaired:
            return nil
        case .notReadyForCannulaInsertion:
            return nil
        }
    }
}

public class OmnipodPumpManager: DeviceManager {

    public init(state: OmnipodPumpManagerState) {
        self.lockedState = Locked(state)
//        self.omnipod = Omnipod(state.podState)
//
//        self.omnipod.delegate = self
        self.bluetoothManager.delegate = self
    }

    public required convenience init?(rawState: PumpManager.RawStateValue) {
        guard let state = OmnipodPumpManagerState(rawValue: rawState) else
        {
            return nil
        }

        self.init(state: state)
    }

    private let bluetoothManager = BluetoothManager()

    private var podComms: PodComms? {
        get {
            guard let podComms = omnipod?.podComms else { return nil }
            return podComms
        }
        set {
            guard let omnipod = omnipod, let podComms = newValue else {
                omnipod?.podComms = nil
                return
            }
            omnipod.podComms = podComms
            omnipod.podComms!.delegate = self
            omnipod.podComms!.messageLogger = self

        }
    }
    
<<<<<<< HEAD
    private var omnipod: Omnipod?
    private var unpairedOmnipod: Omnipod?
=======
    public let omnipod: Omnipod // public for easier diagnostic display
>>>>>>> 5e997264

    private let podStateObservers = WeakSynchronizedSet<PodStateObserver>()

    public var state: OmnipodPumpManagerState {
        return lockedState.value
    }

    private func setState(_ changes: (_ state: inout OmnipodPumpManagerState) -> Void) -> Void {
        return setStateWithResult(changes)
    }

    private func mutateState(_ changes: (_ state: inout OmnipodPumpManagerState) -> Void) -> OmnipodPumpManagerState {
        return setStateWithResult({ (state) -> OmnipodPumpManagerState in
            changes(&state)
            return state
        })
    }

    private func setStateWithResult<ReturnType>(_ changes: (_ state: inout OmnipodPumpManagerState) -> ReturnType) -> ReturnType {
        var oldValue: OmnipodPumpManagerState!
        var returnType: ReturnType!
        let newValue = lockedState.mutate { (state) in
            oldValue = state
            returnType = changes(&state)
        }

        guard oldValue != newValue else {
            return returnType
        }

        if oldValue.podState != newValue.podState {
            podStateObservers.forEach { (observer) in
                observer.podStateDidUpdate(newValue.podState)
            }

            if oldValue.podState?.lastInsulinMeasurements?.reservoirLevel != newValue.podState?.lastInsulinMeasurements?.reservoirLevel {
                if let lastInsulinMeasurements = newValue.podState?.lastInsulinMeasurements, let reservoirLevel = lastInsulinMeasurements.reservoirLevel {
                    self.pumpDelegate.notify({ (delegate) in
                        self.log.info("DU: updating reservoir level %{public}@", String(describing: reservoirLevel))
                        delegate?.pumpManager(self, didReadReservoirValue: reservoirLevel, at: lastInsulinMeasurements.validTime) { _ in }
                    })
                }
            }
        }


        // Ideally we ensure that oldValue.rawValue != newValue.rawValue, but the types aren't
        // defined as equatable
        pumpDelegate.notify { (delegate) in
            delegate?.pumpManagerDidUpdateState(self)
        }

        let oldStatus = status(for: oldValue)
        let newStatus = status(for: newValue)

        if oldStatus != newStatus {
            notifyStatusObservers(oldStatus: oldStatus)
        }

        // Reschedule expiration notification if relevant values change
        if oldValue.expirationReminderDate != newValue.expirationReminderDate ||
            oldValue.podState?.expiresAt != newValue.podState?.expiresAt
        {
            schedulePodExpirationNotification(for: newValue)
        }

        return returnType
    }
    
    private let lockedState: Locked<OmnipodPumpManagerState>

    private let statusObservers = WeakSynchronizedSet<PumpManagerStatusObserver>()

    private func notifyStatusObservers(oldStatus: PumpManagerStatus) {
        let status = self.status
        pumpDelegate.notify { (delegate) in
            delegate?.pumpManager(self, didUpdate: status, oldStatus: oldStatus)
        }
        statusObservers.forEach { (observer) in
            observer.pumpManager(self, didUpdate: status, oldStatus: oldStatus)
        }
    }
    
    private func logDeviceCommunication(_ message: String, type: DeviceLogEntryType = .send) {
        var podAddress = "noPod"
        if let podState = self.state.podState {
            podAddress = String(format:"%04X", podState.address)
        }
        self.pumpDelegate.notify { (delegate) in
            delegate?.deviceManager(self, logEventForDeviceIdentifier: podAddress, type: type, message: message, completion: nil)
        }
    }

    private let pumpDelegate = WeakSynchronizedDelegate<PumpManagerDelegate>()

    public let log = OSLog(category: "OmnipodPumpManager")

    private var lastLoopRecommendation: Date?
    
    // MARK: - CustomDebugStringConvertible

    public var debugDescription: String {
        let lines = [
            "## OmnipodPumpManager",
            "podComms: \(String(reflecting: podComms))",
            "state: \(String(reflecting: state))",
            "status: \(String(describing: status))",
            "podStateObservers.count: \(podStateObservers.cleanupDeallocatedElements().count)",
            "statusObservers.count: \(statusObservers.cleanupDeallocatedElements().count)",
        ]
        return lines.joined(separator: "\n")
    }
}

extension OmnipodPumpManager {
    // MARK: - PodStateObserver
    
    public func addPodStateObserver(_ observer: PodStateObserver, queue: DispatchQueue) {
        podStateObservers.insert(observer, queue: queue)
    }
    
    public func removePodStateObserver(_ observer: PodStateObserver) {
        podStateObservers.removeElement(observer)
    }

    private func status(for state: OmnipodPumpManagerState) -> PumpManagerStatus {
        return PumpManagerStatus(
            timeZone: state.timeZone,
            device: device(for: state),
            pumpBatteryChargeRemaining: nil,
            basalDeliveryState: basalDeliveryState(for: state),
            bolusState: bolusState(for: state)
        )
    }

    private func device(for state: OmnipodPumpManagerState) -> HKDevice {
        if let podState = state.podState {
            return HKDevice(
                name: type(of: self).managerIdentifier,
                manufacturer: "Insulet",
                model: "Dash",
                hardwareVersion: nil,
                firmwareVersion: "1",
                softwareVersion: String(OmniBLEVersionNumber),
                localIdentifier: String(format:"%04X", podState.address),
                udiDeviceIdentifier: nil
            )
        } else {
            return HKDevice(
                name: type(of: self).managerIdentifier,
                manufacturer: "Insulet",
                model: "Dash",
                hardwareVersion: nil,
                firmwareVersion: nil,
                softwareVersion: String(OmniBLEVersionNumber),
                localIdentifier: nil,
                udiDeviceIdentifier: nil
            )
        }
    }

    private func basalDeliveryState(for state: OmnipodPumpManagerState) -> PumpManagerStatus.BasalDeliveryState {
        guard let podState = state.podState else {
            return .suspended(state.lastPumpDataReportDate ?? .distantPast)
        }

        switch state.suspendEngageState {
        case .engaging:
            return .suspending
        case .disengaging:
            return .resuming
        case .stable:
            break
        }

        switch state.tempBasalEngageState {
        case .engaging:
            return .initiatingTempBasal
        case .disengaging:
            return .cancelingTempBasal
        case .stable:
            if let tempBasal = podState.unfinalizedTempBasal, !tempBasal.isFinished {
                return .tempBasal(DoseEntry(tempBasal))
            }
            switch podState.suspendState {
            case .resumed(let date):
                return .active(date)
            case .suspended(let date):
                return .suspended(date)
            }
        }
    }

    private func bolusState(for state: OmnipodPumpManagerState) -> PumpManagerStatus.BolusState {
        guard let podState = state.podState else {
            return .none
        }

        switch state.bolusEngageState {
        case .engaging:
            return .initiating
        case .disengaging:
            return .canceling
        case .stable:
            if let bolus = podState.unfinalizedBolus, !bolus.isFinished {
                return .inProgress(DoseEntry(bolus))
            }
        }
        return .none
    }

    // Thread-safe
    public var hasActivePod: Bool {
        // TODO: Should this check be done automatically before each session?
        return state.hasActivePod
    }

    // Thread-safe
    public var hasSetupPod: Bool {
        return state.hasSetupPod
    }

    // Thread-safe
    public var expirationReminderDate: Date? {
        get {
            return state.expirationReminderDate
        }
        set {
            // Setting a new value reschedules notifications
            setState { (state) in
                state.expirationReminderDate = newValue
            }
        }
    }

    // Thread-safe
    public var confirmationBeeps: Bool {
        get {
            return state.confirmationBeeps
        }
        set {
            setState { (state) in
                state.confirmationBeeps = newValue
            }
        }
    }

    // MARK: - Notifications

    static let podExpirationNotificationIdentifier = "Omnipod:\(LoopNotificationCategory.pumpExpired.rawValue)"

    func schedulePodExpirationNotification(for state: OmnipodPumpManagerState) {
        guard let expirationReminderDate = state.expirationReminderDate,
            expirationReminderDate.timeIntervalSinceNow > 0,
            let expiresAt = state.podState?.expiresAt
        else {
            pumpDelegate.notify { (delegate) in
                delegate?.clearNotification(for: self, identifier: OmnipodPumpManager.podExpirationNotificationIdentifier)
            }
            return
        }

        let content = UNMutableNotificationContent()

        let timeBetweenNoticeAndExpiration = expiresAt.timeIntervalSince(expirationReminderDate)

        let formatter = DateComponentsFormatter()
        formatter.maximumUnitCount = 1
        formatter.allowedUnits = [.hour, .minute]
        formatter.unitsStyle = .full

        let timeUntilExpiration = formatter.string(from: timeBetweenNoticeAndExpiration) ?? ""

        content.title = NSLocalizedString("Pod Expiration Notice", comment: "The title for pod expiration notification")

        content.body = String(format: NSLocalizedString("Time to replace your pod! Your pod will expire in %1$@", comment: "The format string for pod expiration notification body (1: time until expiration)"), timeUntilExpiration)
        content.sound = UNNotificationSound.default
        content.categoryIdentifier = LoopNotificationCategory.pumpExpired.rawValue
        content.threadIdentifier = LoopNotificationCategory.pumpExpired.rawValue

        let trigger = UNTimeIntervalNotificationTrigger(
            timeInterval: expirationReminderDate.timeIntervalSinceNow,
            repeats: false
        )

        pumpDelegate.notify { (delegate) in
            delegate?.scheduleNotification(for: self, identifier: OmnipodPumpManager.podExpirationNotificationIdentifier, content: content, trigger: trigger)
        }
    }

    // MARK: - Pod comms

    // Does not support concurrent callers. Not thread-safe.
    private func forgetPod(completion: @escaping () -> Void) {
        let resetPodState = { (_ state: inout OmnipodPumpManagerState) in
            self.podComms = PodComms(podState: nil)
            self.podComms!.delegate = self
            self.podComms!.messageLogger = self

            state.podState = nil
            state.expirationReminderDate = nil
        }

        // TODO: PodState shouldn't be mutated outside of the session queue
        // TODO: Consider serializing the entire forget-pod path instead of relying on the UI to do it

        let state = mutateState { (state) in
            state.podState?.finalizeFinishedDoses()
        }

        if let dosesToStore = state.podState?.dosesToStore {
            store(doses: dosesToStore, completion: { error in
                self.setState({ (state) in
                    if error != nil {
                        state.unstoredDoses.append(contentsOf: dosesToStore)
                    }

                    resetPodState(&state)
                })
                completion()
            })
        } else {
            setState { (state) in
                resetPodState(&state)
            }

            completion()
        }
    }
    
    // MARK: Testing
    #if targetEnvironment(simulator)
    private func jumpStartPod(address: UInt32, lot: UInt32, tid: UInt32, fault: DetailedStatus? = nil, startDate: Date? = nil, mockFault: Bool) {
        let start = startDate ?? Date()
        var podState = PodState(address: address, ltk: Data(), firmwareVersion: "jumpstarted", bleFirmwareVersion: "jumpstarted")
        podState.setupProgress = .podPaired
        podState.activatedAt = start
        podState.expiresAt = start + .hours(72)
        
        let fault = mockFault ? try? DetailedStatus(encodedData: Data(hexadecimalString: "020d0000000e00c36a020703ff020900002899080082")!) : nil
        podState.fault = fault

        self.podComms = PodComms(podState: podState)

        setState({ (state) in
            state.podState = podState
            state.expirationReminderDate = start + .hours(70)
        })
    }
    #endif
    
    // MARK: - Pairing

    // Called on the main thread
    public func pairAndPrime(completion: @escaping (PumpManagerResult<TimeInterval>) -> Void) {
        #if targetEnvironment(simulator)
        // If we're in the simulator, create a mock PodState
        let mockFaultDuringPairing = false
        let mockCommsErrorDuringPairing = false
        DispatchQueue.global(qos: .userInitiated).asyncAfter(deadline: .now() + .seconds(2)) {
            self.jumpStartPod(address: 0x1f0b3557, lot: 40505, tid: 6439, mockFault: mockFaultDuringPairing)
            let fault: DetailedStatus? = self.setStateWithResult({ (state) in
                state.podState?.setupProgress = .priming
                return state.podState?.fault
            })
            if mockFaultDuringPairing {
                completion(.failure(PodCommsError.podFault(fault: fault!)))
            } else if mockCommsErrorDuringPairing {
                completion(.failure(PodCommsError.noResponse))
            } else {
                let mockPrimeDuration = TimeInterval(.seconds(3))
                completion(.success(mockPrimeDuration))
            }
        }
        #else
        let primeSession = { (result: PodComms.SessionRunResult) in
            switch result {
            case .success(let session):
                // We're on the session queue
                session.assertOnSessionQueue()

                self.log.default("Beginning pod prime")

                // Clean up any previously un-stored doses if needed
                let unstoredDoses = self.state.unstoredDoses
                if self.store(doses: unstoredDoses, in: session) {
                    self.setState({ (state) in
                        state.unstoredDoses.removeAll()
                    })
                }

                do {
                    let primeFinishedAt = try session.prime()
                    completion(.success(primeFinishedAt))
                } catch let error {
                    completion(.failure(error))
                }
            case .failure(let error):
                completion(.failure(error))
            }
        }

        let needsPairing = setStateWithResult({ (state) -> Bool in
            guard let podState = state.podState else {
                return true // Needs pairing
            }

            // Return true if not yet paired
            return podState.setupProgress.isPaired == false
        })

        if needsPairing {
            self.log.default("Pairing pod before priming")
            
            // Create random address with 20 bits to match PDM, could easily use 24 bits instead
            if self.state.pairingAttemptAddress == nil {
                self.lockedState.mutate { (state) in
                    state.pairingAttemptAddress = 0x1f000000 | (arc4random() & 0x000fffff)
                }
            }

            self.podComms.pairAndSetupPod(address: self.state.pairingAttemptAddress!, timeZone: .currentFixed, messageLogger: self) { (result) in
                
                if case .success = result {
                    self.lockedState.mutate { (state) in
                        state.pairingAttemptAddress = nil
                    }
                }
                
                // Calls completion
                primeSession(result)
            }
        } else {
            self.log.default("Pod already paired. Continuing.")

            self.podComms.runSession(withName: "Prime pod") { (result) in
                // Calls completion
                primeSession(result)
            }
        }
        #endif
    }

    // Called on the main thread
    public func insertCannula(completion: @escaping (PumpManagerResult<TimeInterval>) -> Void) {
        #if targetEnvironment(simulator)
        let mockDelay = TimeInterval(seconds: 3)
        DispatchQueue.global(qos: .userInitiated).asyncAfter(deadline: .now() + mockDelay) {
            let result = self.setStateWithResult({ (state) -> PumpManagerResult<TimeInterval> in
                // Mock fault
                //            let fault = try! DetailedStatus(encodedData: Data(hexadecimalString: "020d0000000e00c36a020703ff020900002899080082")!)
                //            self.state.podState?.fault = fault
                //            return .failure(PodCommsError.podFault(fault: fault))

                // Mock success
                state.podState?.setupProgress = .completed
                return .success(mockDelay)
            })

            completion(result)
        }
        #else
        let preError = setStateWithResult({ (state) -> OmnipodPumpManagerError? in
            guard let podState = state.podState, let expiresAt = podState.expiresAt, podState.readyForCannulaInsertion else
            {
                return .notReadyForCannulaInsertion
            }

            state.expirationReminderDate = expiresAt.addingTimeInterval(-Pod.expirationReminderAlertDefaultTimeBeforeExpiration)

            guard podState.setupProgress.needsCannulaInsertion else {
                return .podAlreadyPaired
            }

            return nil
        })

        if let error = preError {
            completion(.failure(error))
            return
        }

        let timeZone = self.state.timeZone

        self.podComms.runSession(withName: "Insert cannula") { (result) in
            switch result {
            case .success(let session):
                do {
                    if self.state.podState?.setupProgress.needsInitialBasalSchedule == true {
                        let scheduleOffset = timeZone.scheduleOffset(forDate: Date())
                        try session.programInitialBasalSchedule(self.state.basalSchedule, scheduleOffset: scheduleOffset)

                        session.dosesForStorage() { (doses) -> Bool in
                            return self.store(doses: doses, in: session)
                        }
                    }

                    let finishWait = try session.insertCannula()
                    completion(.success(finishWait))
                } catch let error {
                    completion(.failure(error))
                }
            case .failure(let error):
                completion(.failure(error))
            }
        }
        #endif
    }

    public func checkCannulaInsertionFinished(completion: @escaping (Error?) -> Void) {
        guard let podComms = self.podComms else { return completion(OmnipodPumpManagerError.noPodPaired)}
        podComms.runSession(withName: "Check cannula insertion finished") { (result) in
            switch result {
            case .success(let session):
                do {
                    try session.checkInsertionCompleted()
                    completion(nil)
                } catch let error {
                    self.log.error("Failed to fetch pod status: %{public}@", String(describing: error))
                    completion(error)
                }
            case .failure(let error):
                self.log.error("Failed to fetch pod status: %{public}@", String(describing: error))
                completion(error)
            }
        }
    }

    public func refreshStatus(emitConfirmationBeep: Bool = false, completion: ((_ result: PumpManagerResult<StatusResponse>) -> Void)? = nil) {
        guard self.hasActivePod else {
            completion?(.failure(OmnipodPumpManagerError.noPodPaired))
            return
        }

        self.getPodStatus(storeDosesOnSuccess: false, emitConfirmationBeep: emitConfirmationBeep, completion: completion)
    }

    private func getPodStatus(storeDosesOnSuccess: Bool, emitConfirmationBeep: Bool, completion: ((_ result: PumpManagerResult<StatusResponse>) -> Void)? = nil) {
        guard state.podState?.unfinalizedBolus?.scheduledCertainty == .uncertain || state.podState?.unfinalizedBolus?.isFinished != false else {
            self.log.info("Skipping status request due to unfinalized bolus in progress.")
            completion?(.failure(PodCommsError.unfinalizedBolus))
            return
        }
        
        guard let podComms = self.podComms else {
            completion?(.failure(PodCommsError.noPodPaired))
            return
        }
        podComms.runSession(withName: "Get pod status") { (result) in
            do {
                switch result {
                case .success(let session):
                    let beepType: BeepConfigType? = self.confirmationBeeps && emitConfirmationBeep ? .bipBip : nil
                    let status = try session.getStatus(confirmationBeepType: beepType)

                    if storeDosesOnSuccess {
                        session.dosesForStorage({ (doses) -> Bool in
                            self.store(doses: doses, in: session)
                        })
                    }
                    completion?(.success(status))
                case .failure(let error):
                    throw error
                }
            } catch let error {
                completion?(.failure(error))
                self.log.error("Failed to fetch pod status: %{public}@", String(describing: error))
            }
        }
    }

    // MARK: - Pump Commands

    public func acknowledgeAlerts(_ alertsToAcknowledge: AlertSet, completion: @escaping (_ alerts: [AlertSlot: PodAlert]?) -> Void) {
        guard self.hasActivePod else {
            completion(nil)
            return
        }

        guard let podComms = self.podComms else {
            completion(nil)
            return
        }
        podComms.runSession(withName: "Acknowledge Alarms") { (result) in
            let session: PodCommsSession
            switch result {
            case .success(let s):
                session = s
            case .failure:
                completion(nil)
                return
            }

            do {
                let beepType: BeepConfigType? = self.confirmationBeeps ? .bipBip : nil
                let alerts = try session.acknowledgeAlerts(alerts: alertsToAcknowledge, confirmationBeepType: beepType)
                completion(alerts)
            } catch {
                completion(nil)
            }
        }
    }

    public func setTime(completion: @escaping (Error?) -> Void) {
        
        guard state.hasActivePod else {
            completion(OmnipodPumpManagerError.noPodPaired)
            return
        }

        guard state.podState?.unfinalizedBolus?.isFinished != false else {
            completion(PodCommsError.unfinalizedBolus)
            return
        }

        let timeZone = TimeZone.currentFixed
        guard let podComms = self.podComms else {
            completion(OmnipodPumpManagerError.noPodPaired)
            return
        }
        podComms.runSession(withName: "Set time zone") { (result) in
            switch result {
            case .success(let session):
                do {
                    let beep = self.confirmationBeeps
                    let _ = try session.setTime(timeZone: timeZone, basalSchedule: self.state.basalSchedule, date: Date(), acknowledgementBeep: beep, completionBeep: beep)
                    self.setState { (state) in
                        state.timeZone = timeZone
                    }
                    completion(nil)
                } catch let error {
                    completion(error)
                }
            case .failure(let error):
                completion(error)
            }
        }
    }

    public func setBasalSchedule(_ schedule: BasalSchedule, completion: @escaping (Error?) -> Void) {
        let shouldContinue = setStateWithResult({ (state) -> PumpManagerResult<Bool> in
            guard state.hasActivePod else {
                // If there's no active pod yet, save the basal schedule anyway
                state.basalSchedule = schedule
                return .success(false)
            }

            guard state.podState?.unfinalizedBolus?.isFinished != false else {
                return .failure(PodCommsError.unfinalizedBolus)
            }

            return .success(true)
        })

        switch shouldContinue {
        case .success(true):
            break
        case .success(false):
            completion(nil)
            return
        case .failure(let error):
            completion(error)
            return
        }

        let timeZone = self.state.timeZone

        guard let podComms = self.podComms else {
            completion(OmnipodPumpManagerError.noPodPaired)
            return
        }
        podComms.runSession(withName: "Save Basal Profile") { (result) in
            do {
                switch result {
                case .success(let session):
                    let scheduleOffset = timeZone.scheduleOffset(forDate: Date())
                    let result = session.cancelDelivery(deliveryType: .all)
                    switch result {
                    case .certainFailure(let error):
                        throw error
                    case .uncertainFailure(let error):
                        throw error
                    case .success:
                        break
                    }
                    let beep = self.confirmationBeeps
                    let _ = try session.setBasalSchedule(schedule: schedule, scheduleOffset: scheduleOffset, acknowledgementBeep: beep, completionBeep: beep)

                    self.setState { (state) in
                        state.basalSchedule = schedule
                    }
                    completion(nil)
                case .failure(let error):
                    throw error
                }
            } catch let error {
                self.log.error("Save basal profile failed: %{public}@", String(describing: error))
                completion(error)
            }
        }
    }

    // Called on the main thread.
    // The UI is responsible for serializing calls to this method;
    // it does not handle concurrent calls.
    public func deactivatePod(forgetPodOnFail: Bool, completion: @escaping (Error?) -> Void) {
        #if targetEnvironment(simulator)
        DispatchQueue.global(qos: .userInitiated).asyncAfter(deadline: .now() + .seconds(2)) {

            self.forgetPod(completion: {
                completion(nil)
            })
        }
        #else
        guard self.state.podState != nil else {
            if forgetPodOnFail {
                forgetPod(completion: {
                    completion(OmnipodPumpManagerError.noPodPaired)
                })
            } else {
                completion(OmnipodPumpManagerError.noPodPaired)
            }
            return
        }

        self.podComms.runSession(withName: "Deactivate pod") { (result) in
            switch result {
            case .success(let session):
                do {
                    try session.deactivatePod()

                    self.forgetPod(completion: {
                        completion(nil)
                    })
                } catch let error {
                    if forgetPodOnFail {
                        self.forgetPod(completion: {
                            completion(error)
                        })
                    } else {
                        completion(error)
                    }
                }
            case .failure(let error):
                if forgetPodOnFail {
                    self.forgetPod(completion: {
                        completion(error)
                    })
                } else {
                    completion(error)
                }
            }
        }
        #endif
    }

    public func readPodStatus(completion: @escaping (Result<DetailedStatus, Error>) -> Void) {
        // use hasSetupPod to be able to read pod info from a faulted Pod
        guard self.hasSetupPod else {
            completion(.failure(OmnipodPumpManagerError.noPodPaired))
            return
        }

        guard let podComms = self.podComms else {
            completion(.failure(OmnipodPumpManagerError.noPodPaired))
            return
        }
        podComms.runSession(withName: "Read pod status") { (result) in
            do {
                switch result {
                case .success(let session):
                    let beepType: BeepConfigType? = self.confirmationBeeps ? .bipBip : nil
                    let detailedStatus = try session.getDetailedStatus(confirmationBeepType: beepType)
                    session.dosesForStorage({ (doses) -> Bool in
                        self.store(doses: doses, in: session)
                    })
                    completion(.success(detailedStatus))
                case .failure(let error):
                    completion(.failure(error))
                }
            } catch let error {
                completion(.failure(error))
            }
        }
    }

    public func testingCommands(completion: @escaping (Error?) -> Void) {
        // use hasSetupPod so the user can see any fault info and post fault commands can be attempted
        guard self.hasSetupPod else {
            completion(OmnipodPumpManagerError.noPodPaired)
            return
        }

        guard let podComms = self.podComms else {
            completion(OmnipodPumpManagerError.noPodPaired)
            return
        }
        podComms.runSession(withName: "Testing Commands") { (result) in
            switch result {
            case .success(let session):
                do {
                    let beepType: BeepConfigType? = self.confirmationBeeps ? .beepBeepBeep : nil
                    try session.testingCommands(confirmationBeepType: beepType)
                    completion(nil)
                } catch let error {
                    completion(error)
                }
            case .failure(let error):
                completion(error)
            }
        }
    }

    public func playTestBeeps(completion: @escaping (Error?) -> Void) {
        guard self.hasActivePod else {
            completion(OmnipodPumpManagerError.noPodPaired)
            return
        }
        guard state.podState?.unfinalizedBolus?.scheduledCertainty == .uncertain || state.podState?.unfinalizedBolus?.isFinished != false else {
            self.log.info("Skipping Play Test Beeps due to bolus still in progress.")
            completion(PodCommsError.unfinalizedBolus)
            return
        }

        guard let podComms = self.podComms else {
            completion(OmnipodPumpManagerError.noPodPaired)
            return
        }
        podComms.runSession(withName: "Play Test Beeps") { (result) in
            switch result {
            case .success(let session):
                let basalCompletionBeep = self.confirmationBeeps
                let tempBasalCompletionBeep = self.confirmationBeeps && tempBasalConfirmationBeeps
                let bolusCompletionBeep = self.confirmationBeeps
                let result = session.beepConfig(beepConfigType: .bipBeepBipBeepBipBeepBipBeep, basalCompletionBeep: basalCompletionBeep, tempBasalCompletionBeep: tempBasalCompletionBeep, bolusCompletionBeep: bolusCompletionBeep)
                
                switch result {
                case .success:
                    completion(nil)
                case .failure(let error):
                    completion(error)
                }
            case .failure(let error):
                completion(error)
            }
        }
    }

    public func readPulseLog(completion: @escaping (Result<String, Error>) -> Void) {
        // use hasSetupPod to be able to read pulse log from a faulted Pod
        guard self.hasSetupPod else {
            completion(.failure(OmnipodPumpManagerError.noPodPaired))
            return
        }
        guard state.podState?.isFaulted == true || state.podState?.unfinalizedBolus?.scheduledCertainty == .uncertain || state.podState?.unfinalizedBolus?.isFinished != false else
        {
            self.log.info("Skipping Read Pulse Log due to bolus still in progress.")
            completion(.failure(PodCommsError.unfinalizedBolus))
            return
        }

        guard let podComms = self.podComms else {
            completion(.failure(OmnipodPumpManagerError.noPodPaired))
            return
        }
        podComms.runSession(withName: "Read Pulse Log") { (result) in
            switch result {
            case .success(let session):
                do {
                    // read the most recent 50 entries from the pulse log
                    let beepType: BeepConfigType? = self.confirmationBeeps ? .bipBeeeeep : nil
                    let podInfoResponse = try session.readPodInfo(podInfoResponseSubType: .pulseLogRecent, confirmationBeepType: beepType)
                    guard let podInfoPulseLogRecent = podInfoResponse.podInfo as? PodInfoPulseLogRecent else {
                        self.log.error("Unable to decode PulseLogRecent: %s", String(describing: podInfoResponse))
                        completion(.failure(PodCommsError.unexpectedResponse(response: .podInfoResponse)))
                        return
                    }
                    let lastPulseNumber = Int(podInfoPulseLogRecent.indexLastEntry)
                    let str = pulseLogString(pulseLogEntries: podInfoPulseLogRecent.pulseLog, lastPulseNumber: lastPulseNumber)
                    completion(.success(str))
                } catch let error {
                    completion(.failure(error))
                }
            case .failure(let error):
                completion(.failure(error))
            }
        }
    }

    public func setConfirmationBeeps(enabled: Bool, completion: @escaping (Error?) -> Void) {
        self.log.default("Set Confirmation Beeps to %s", String(describing: enabled))
        guard self.hasActivePod else {
            self.confirmationBeeps = enabled // set here to allow changes on a faulted Pod
            completion(nil)
            return
        }

        let name: String = enabled ? "Enable Confirmation Beeps" : "Disable Confirmation Beeps"
        guard let podComms = self.podComms else {
            completion(OmnipodPumpManagerError.noPodPaired)
            return
        }
        podComms.runSession(withName: name) { (result) in
            switch result {
            case .success(let session):
                let beepConfigType: BeepConfigType = enabled ? .bipBip : .noBeep
                let basalCompletionBeep = enabled
                let tempBasalCompletionBeep = enabled && tempBasalConfirmationBeeps
                let bolusCompletionBeep = enabled

                // enable/disable Pod completion beeps for any in-progress insulin delivery
                let result = session.beepConfig(beepConfigType: beepConfigType, basalCompletionBeep: basalCompletionBeep, tempBasalCompletionBeep: tempBasalCompletionBeep, bolusCompletionBeep: bolusCompletionBeep)

                switch result {
                case .success:
                    self.confirmationBeeps = enabled
                    completion(nil)
                case .failure(let error):
                    completion(error)
                }
            case .failure(let error):
                completion(error)
            }
        }
    }
}

// MARK: - PumpManager
extension OmnipodPumpManager: PumpManager {

    public static let managerIdentifier: String = "Omnipod-Dash" // use a single token to make parsing log files easier

    public static let localizedTitle = LocalizedString("Omnipod Dash", comment: "Generic title of the omnipod pump manager")

    public var supportedBolusVolumes: [Double] {
        // 0.05 units for rates between 0.05-30U/hr
        // 0 is not a supported bolus volume
        return (1...600).map { Double($0) / Double(Pod.pulsesPerUnit) }
    }

    public var supportedBasalRates: [Double] {
        // 0.05 units for rates between 0.05-30U/hr
        // 0 is not a supported scheduled basal rate
        return (1...600).map { Double($0) / Double(Pod.pulsesPerUnit) }
    }

    public func roundToSupportedBolusVolume(units: Double) -> Double {
        // We do support rounding a 0 U volume to 0
        return supportedBolusVolumes.last(where: { $0 <= units }) ?? 0
    }

    public func roundToSupportedBasalRate(unitsPerHour: Double) -> Double {
        // We do support rounding a 0 U/hr rate to 0
        return supportedBasalRates.last(where: { $0 <= unitsPerHour }) ?? 0
    }

    public var maximumBasalScheduleEntryCount: Int {
        return Pod.maximumBasalScheduleEntryCount
    }

    public var minimumBasalScheduleEntryDuration: TimeInterval {
        return Pod.minimumBasalScheduleEntryDuration
    }

    public var pumpRecordsBasalProfileStartEvents: Bool {
        return false
    }

    public var pumpReservoirCapacity: Double {
        return Pod.reservoirCapacity
    }

    public var lastReconciliation: Date? {
        return self.state.podState?.lastInsulinMeasurements?.validTime
    }

    public var status: PumpManagerStatus {
        // Acquire the lock just once
        let state = self.state

        return status(for: state)
    }

    public var rawState: PumpManager.RawStateValue {
        return state.rawValue
    }

    public var pumpManagerDelegate: PumpManagerDelegate? {
        get {
            return pumpDelegate.delegate
        }
        set {
            pumpDelegate.delegate = newValue

            // TODO: is there still a scenario where this is required?
            // self.schedulePodExpirationNotification()
        }
    }

    public var delegateQueue: DispatchQueue! {
        get {
            return pumpDelegate.queue
        }
        set {
            pumpDelegate.queue = newValue
        }
    }

    // MARK: Methods

    public func suspendDelivery(completion: @escaping (Error?) -> Void) {
        let suspendTime: TimeInterval = 0 // Place holder for untimed suspends until interface is updated
        guard self.hasActivePod else {
            completion(OmnipodPumpManagerError.noPodPaired)
            return
        }

        guard let podComms = self.podComms else {
            completion(OmnipodPumpManagerError.noPodPaired)
            return
        }
        podComms.runSession(withName: "Suspend") { (result) in

            let session: PodCommsSession
            switch result {
            case .success(let s):
                session = s
            case .failure(let error):
                completion(error)
                return
            }

            defer {
                self.setState({ (state) in
                    state.suspendEngageState = .stable
                })
            }
            self.setState({ (state) in
                state.suspendEngageState = .engaging
            })

            // use confirmationBeepType here for confirmation beeps to avoid getting 3 beeps!
            let beepType: BeepConfigType? = self.confirmationBeeps ? .beeeeeep : nil
            let result = session.suspendDelivery(suspendTime: suspendTime, confirmationBeepType: beepType)
            switch result {
            case .certainFailure(let error):
                completion(error)
            case .uncertainFailure(let error):
                completion(error)
            case .success:
                session.dosesForStorage() { (doses) -> Bool in
                    return self.store(doses: doses, in: session)
                }
                completion(nil)
            }
        }
    }

    public func resumeDelivery(completion: @escaping (Error?) -> Void) {
        guard self.hasActivePod else {
            completion(OmnipodPumpManagerError.noPodPaired)
            return
        }

        guard let podComms = self.podComms else {
            completion(OmnipodPumpManagerError.noPodPaired)
            return
        }
        podComms.runSession(withName: "Resume") { (result) in

            let session: PodCommsSession
            switch result {
            case .success(let s):
                session = s
            case .failure(let error):
                completion(error)
                return
            }

            defer {
                self.setState({ (state) in
                    state.suspendEngageState = .stable
                })
            }
            self.setState({ (state) in
                state.suspendEngageState = .disengaging
            })

            do {
                let scheduleOffset = self.state.timeZone.scheduleOffset(forDate: Date())
                let beep = self.confirmationBeeps
                let _ = try session.resumeBasal(schedule: self.state.basalSchedule, scheduleOffset: scheduleOffset, acknowledgementBeep: beep, completionBeep: beep)
                try session.cancelSuspendAlerts()
                session.dosesForStorage() { (doses) -> Bool in
                    return self.store(doses: doses, in: session)
                }
                completion(nil)
            } catch (let error) {
                completion(error)
            }
        }
    }

    public func addStatusObserver(_ observer: PumpManagerStatusObserver, queue: DispatchQueue) {
        statusObservers.insert(observer, queue: queue)
    }

    public func removeStatusObserver(_ observer: PumpManagerStatusObserver) {
        statusObservers.removeElement(observer)
    }

    public func setMustProvideBLEHeartbeat(_ mustProvideBLEHeartbeat: Bool) {
        // do nothing here for Dash
    }
    
    // Called only from pumpDelegate notify block
    private func recommendLoopIfNeeded(_ delegate: PumpManagerDelegate?) {
        if lastLoopRecommendation == nil || lastLoopRecommendation!.timeIntervalSinceNow < .minutes(-4.5) {
            self.log.default("Recommending Loop")
            lastLoopRecommendation = Date()
            delegate?.pumpManagerRecommendsLoop(self)
        }
    }

    public func assertCurrentPumpData() {
        let shouldFetchStatus = setStateWithResult { (state) -> Bool? in
            guard state.hasActivePod else {
                return nil // No active pod
            }

            return state.isPumpDataStale
        }
        
        switch shouldFetchStatus {
        case .none:
            return // No active pod
        case true?:
            log.default("Fetching status because pumpData is too old")
            getPodStatus(storeDosesOnSuccess: true, emitConfirmationBeep: false) { (response) in
                self.pumpDelegate.notify({ (delegate) in
                    switch response {
                    case .success:
                        self.recommendLoopIfNeeded(delegate)
                    case .failure(let error):
                        self.log.default("Not recommending Loop because pump data is stale: %@", String(describing: error))
                        if let error = error as? PumpManagerError {
                            delegate?.pumpManager(self, didError: error)
                        }
                    }
                })
            }
        case false?:
            log.default("Skipping status update because pumpData is fresh")
            pumpDelegate.notify { (delegate) in
                self.recommendLoopIfNeeded(delegate)
            }
        }
    }

    public func enactBolus(units: Double, at startDate: Date, willRequest: @escaping (DoseEntry) -> Void, completion: @escaping (PumpManagerResult<DoseEntry>) -> Void) {
        guard self.hasActivePod else {
            completion(.failure(SetBolusError.certain(OmnipodPumpManagerError.noPodPaired)))
            return
        }

        // Round to nearest supported volume
        let enactUnits = roundToSupportedBolusVolume(units: units)

        guard let podComms = self.podComms else {
            completion(.failure(OmnipodPumpManagerError.noPodPaired))
            return
        }
        podComms.runSession(withName: "Bolus") { (result) in
            let session: PodCommsSession
            switch result {
            case .success(let s):
                session = s
            case .failure(let error):
                completion(.failure(SetBolusError.certain(error)))
                return
            }
            
            defer {
                self.setState({ (state) in
                    state.bolusEngageState = .stable
                })
            }
            self.setState({ (state) in
                state.bolusEngageState = .engaging
            })

            var podStatus: StatusResponse

            do {
                podStatus = try session.getStatus()
            } catch let error {
                completion(.failure(SetBolusError.certain(error as? PodCommsError ?? PodCommsError.commsError(error: error))))
                return
            }

            // If pod suspended, resume basal before bolusing
            if podStatus.deliveryStatus == .suspended {
                do {
                    let scheduleOffset = self.state.timeZone.scheduleOffset(forDate: Date())
                    let beep = self.confirmationBeeps
                    podStatus = try session.resumeBasal(schedule: self.state.basalSchedule, scheduleOffset: scheduleOffset, acknowledgementBeep: beep, completionBeep: beep)
                } catch let error {
                    completion(.failure(SetBolusError.certain(error as? PodCommsError ?? PodCommsError.commsError(error: error))))
                    return
                }
            }

            guard !podStatus.deliveryStatus.bolusing else {
                completion(.failure(SetBolusError.certain(PodCommsError.unfinalizedBolus)))
                return
            }

            let date = Date()
            let endDate = date.addingTimeInterval(enactUnits / Pod.bolusDeliveryRate)
            let dose = DoseEntry(type: .bolus, startDate: date, endDate: endDate, value: enactUnits, unit: .units)
            willRequest(dose)

            let beep = self.confirmationBeeps
            let result = session.bolus(units: enactUnits, acknowledgementBeep: beep, completionBeep: beep)
            session.dosesForStorage() { (doses) -> Bool in
                return self.store(doses: doses, in: session)
            }

            switch result {
            case .success:
                completion(.success(dose))
            case .certainFailure(let error):
                completion(.failure(SetBolusError.certain(error)))
            case .uncertainFailure(let error):
                completion(.failure(SetBolusError.uncertain(error)))
            }
        }
    }

    public func cancelBolus(completion: @escaping (PumpManagerResult<DoseEntry?>) -> Void) {
        guard self.hasActivePod else {
            completion(.failure(OmnipodPumpManagerError.noPodPaired))
            return
        }

        guard let podComms = self.podComms else {
            completion(.failure(OmnipodPumpManagerError.noPodPaired))
            return
        }
        podComms.runSession(withName: "Cancel Bolus") { (result) in

            let session: PodCommsSession
            switch result {
            case .success(let s):
                session = s
            case .failure(let error):
                completion(.failure(error))
                return
            }

            do {
                defer {
                    self.setState({ (state) in
                        state.bolusEngageState = .stable
                    })
                }
                self.setState({ (state) in
                    state.bolusEngageState = .disengaging
                })
                
                if let bolus = self.state.podState?.unfinalizedBolus, !bolus.isFinished, bolus.scheduledCertainty == .uncertain {
                    let status = try session.getStatus()
                    
                    if !status.deliveryStatus.bolusing {
                        completion(.success(nil))
                        return
                    }
                }

                // when cancelling a bolus use the built-in type 6 beeeeeep to match PDM if confirmation beeps are enabled
                let beeptype: BeepType = self.confirmationBeeps ? .beeeeeep : .noBeep
                let result = session.cancelDelivery(deliveryType: .bolus, beepType: beeptype)
                switch result {
                case .certainFailure(let error):
                    throw error
                case .uncertainFailure(let error):
                    throw error
                case .success(_, let canceledBolus):
                    session.dosesForStorage() { (doses) -> Bool in
                        return self.store(doses: doses, in: session)
                    }

                    let canceledDoseEntry: DoseEntry? = canceledBolus != nil ? DoseEntry(canceledBolus!) : nil
                    completion(.success(canceledDoseEntry))
                }
            } catch {
                completion(.failure(error))
            }
        }
    }

    public func enactTempBasal(unitsPerHour: Double, for duration: TimeInterval, completion: @escaping (PumpManagerResult<DoseEntry>) -> Void) {
        guard self.hasActivePod else {
            completion(.failure(OmnipodPumpManagerError.noPodPaired))
            return
        }

        // Round to nearest supported rate
        let rate = roundToSupportedBasalRate(unitsPerHour: unitsPerHour)

        guard let podComms = self.podComms else {
            completion(.failure(OmnipodPumpManagerError.noPodPaired))
            return
        }
        podComms.runSession(withName: "Enact Temp Basal") { (result) in
            self.log.info("Enact temp basal %.03fU/hr for %ds", rate, Int(duration))
            let session: PodCommsSession
            switch result {
            case .success(let s):
                session = s
            case .failure(let error):
                completion(.failure(error))
                return
            }

            do {
                if case .some(.suspended) = self.state.podState?.suspendState {
                    self.log.info("Not enacting temp basal because podState indicates pod is suspended.")
                    throw PodCommsError.podSuspended
                }

                guard self.state.podState?.unfinalizedBolus?.isFinished != false else {
                    self.log.info("Not enacting temp basal because podState indicates unfinalized bolus in progress.")
                    throw PodCommsError.unfinalizedBolus
                }

                let status: StatusResponse
                let canceledDose: UnfinalizedDose?

                // if resuming a normal basal as denoted by a 0 duration temp basal, use a confirmation beep if appropriate
                let beep: BeepType = duration < .ulpOfOne && self.confirmationBeeps && tempBasalConfirmationBeeps ? .beep : .noBeep
                let result = session.cancelDelivery(deliveryType: .tempBasal, beepType: beep)
                switch result {
                case .certainFailure(let error):
                    throw error
                case .uncertainFailure(let error):
                    throw error
                case .success(let cancelTempStatus, let dose):
                    status = cancelTempStatus
                    canceledDose = dose
                }

                guard !status.deliveryStatus.bolusing else {
                    throw PodCommsError.unfinalizedBolus
                }

                guard status.deliveryStatus != .suspended else {
                    self.log.info("Canceling temp basal because status return indicates pod is suspended.")
                    throw PodCommsError.podSuspended
                }

                defer {
                    self.setState({ (state) in
                        state.tempBasalEngageState = .stable
                    })
                }

                if duration < .ulpOfOne {
                    // 0 duration temp basals are used to cancel any existing temp basal
                    self.setState({ (state) in
                        state.tempBasalEngageState = .disengaging
                    })
                    let cancelTime = canceledDose?.finishTime ?? Date()
                    let dose = DoseEntry(type: .tempBasal, startDate: cancelTime, endDate: cancelTime, value: 0, unit: .unitsPerHour)
                    session.dosesForStorage() { (doses) -> Bool in
                        return self.store(doses: doses, in: session)
                    }
                    completion(.success(dose))
                } else {
                    self.setState({ (state) in
                        state.tempBasalEngageState = .engaging
                    })

                    let beep = self.confirmationBeeps && tempBasalConfirmationBeeps
                    let result = session.setTempBasal(rate: rate, duration: duration, acknowledgementBeep: beep, completionBeep: beep)
                    let basalStart = Date()
                    let dose = DoseEntry(type: .tempBasal, startDate: basalStart, endDate: basalStart.addingTimeInterval(duration), value: rate, unit: .unitsPerHour)
                    session.dosesForStorage() { (doses) -> Bool in
                        return self.store(doses: doses, in: session)
                    }
                    switch result {
                    case .success:
                        completion(.success(dose))
                    case .uncertainFailure(let error):
                        self.log.error("Temp basal uncertain error: %@", String(describing: error))
                        completion(.success(dose))
                    case .certainFailure(let error):
                        completion(.failure(error))
                    }
                }
            } catch let error {
                self.log.error("Error during temp basal: %@", String(describing: error))
                completion(.failure(error))
            }
        }
    }

    /// Returns a dose estimator for the current bolus, if one is in progress
    public func createBolusProgressReporter(reportingOn dispatchQueue: DispatchQueue) -> DoseProgressReporter? {
        if case .inProgress(let dose) = bolusState(for: self.state) {
            return PodDoseProgressEstimator(dose: dose, pumpManager: self, reportingQueue: dispatchQueue)
        }
        return nil
    }

    // This cannot be called from within the lockedState lock!
    func store(doses: [UnfinalizedDose], in session: PodCommsSession) -> Bool {
        session.assertOnSessionQueue()

        // We block the session until the data's confirmed stored by the delegate
        let semaphore = DispatchSemaphore(value: 0)
        var success = false

        store(doses: doses) { (error) in
            success = (error == nil)
            semaphore.signal()
        }

        semaphore.wait()

        if success {
            setState { (state) in
                state.lastPumpDataReportDate = Date()
            }
        }
        return success
    }

    func store(doses: [UnfinalizedDose], completion: @escaping (_ error: Error?) -> Void) {
        let lastPumpReconciliation = lastReconciliation

        pumpDelegate.notify { (delegate) in
            guard let delegate = delegate else {
                preconditionFailure("pumpManagerDelegate cannot be nil")
            }

            delegate.pumpManager(self, hasNewPumpEvents: doses.map { NewPumpEvent($0) }, lastReconciliation: lastPumpReconciliation, completion: { (error) in
                if let error = error {
                    self.log.error("Error storing pod events: %@", String(describing: error))
                } else {
                    self.log.info("DU: Stored pod events: %@", String(describing: doses))
                }

                completion(error)
            })
        }
    }
}

extension OmnipodPumpManager: MessageLogger {
    func didSend(_ message: Data) {
        log.default("didSend: %{public}@", message.hexadecimalString)
        self.logDeviceCommunication(message.hexadecimalString, type: .send)
    }

    func didReceive(_ message: Data) {
        log.default("didReceive: %{public}@", message.hexadecimalString)
        self.logDeviceCommunication(message.hexadecimalString, type: .receive)
    }
}

//extension OmnipodPumpManager: OmnipodDelegate {
//    public func omnipod(_ omnipod: Omnipod) {
//        
//    }
//
//    public func omnipod(_ omnipod: Omnipod, didError error: Error) {
//
//    }
//}

extension OmnipodPumpManager: PodCommsDelegate {
    func podComms(_ podComms: PodComms, didChange podState: PodState) {
        setState { (state) in
            // Check for any updates to bolus certainty, and log them
            if let bolus = state.podState?.unfinalizedBolus, bolus.scheduledCertainty == .uncertain, !bolus.isFinished {
                if podState.unfinalizedBolus?.scheduledCertainty == .some(.certain) {
                    self.log.default("Resolved bolus uncertainty: did bolus")
                } else if podState.unfinalizedBolus == nil {
                    self.log.default("Resolved bolus uncertainty: did not bolus")
                }
            }
            state.podState = podState
        }
    }
}

// MARK: - BluetoothManagerDelegate

extension OmnipodPumpManager: BluetoothManagerDelegate {
    public func resumeScanning() {
        if stayConnected {
            bluetoothManager.scanForPeripheral()
        }
    }

    public func stopScanning() {
        bluetoothManager.disconnect()
    }

    public var isScanning: Bool {
        return bluetoothManager.isScanning
    }

    public var peripheralIdentifier: UUID? {
        get {
            return bluetoothManager.peripheralIdentifier
        }
        set {
            bluetoothManager.peripheralIdentifier = newValue
        }
    }

    public var stayConnected: Bool {
        get {
            return bluetoothManager.stayConnected
        }
        set {
            bluetoothManager.stayConnected = newValue

            if newValue {
                bluetoothManager.scanForPeripheral()
            }
        }
    }

    func bluetoothManager(_ manager: BluetoothManager, peripheralManager: PeripheralManager, isReadyWithError error: Error?) {
        if (error == nil && podComms != nil) {
            podComms!.manager = peripheralManager
        }
    }
    
    func bluetoothManager(_ manager: BluetoothManager, shouldConnectPeripheral peripheral: CBPeripheral, advertisementData: [String : Any]?) -> Bool {
        if (advertisementData == nil) {
            return true
        }
        do {
            let pod = try Omnipod(peripheral: peripheral, advertisementData: advertisementData)
            if (pod.status == .Unpaired) {
                self.unpairedOmnipod = omnipod
                return false // Don't try to connect until starting the pair process.
            }
            else if (state.podState?.address == pod.podId) {
                self.omnipod = pod
                self.omnipod!.connect(state: state.podState)
                return true
            }
            return false
        }
        catch {
            return false
        }
    }
    
    func bluetoothManager(_ manager: BluetoothManager, didCompleteConfiguration peripheralManager: PeripheralManager) {
        peripheralManager.perform { [weak podComms] manager in
            guard let podComms = podComms else { return }
            if (podComms.isPaired) {
                try? manager.sendHello(Ids.controllerId().address)
                try? podComms.establishSession(msgSeq: 1)
            }
        }
    }

    func bluetoothManager(_ manager: BluetoothManager, peripheralManager: PeripheralManager, didReceiveControlResponse response: Data) {
        
    }
    
    func bluetoothManager(_ manager: BluetoothManager, didReceiveBackfillResponse response: Data) {
        
    }
    
    func bluetoothManager(_ manager: BluetoothManager, peripheralManager: PeripheralManager, didReceiveAuthenticationResponse response: Data) {
        
    }
    
}
<|MERGE_RESOLUTION|>--- conflicted
+++ resolved
@@ -103,12 +103,8 @@
         }
     }
     
-<<<<<<< HEAD
     private var omnipod: Omnipod?
     private var unpairedOmnipod: Omnipod?
-=======
-    public let omnipod: Omnipod // public for easier diagnostic display
->>>>>>> 5e997264
 
     private let podStateObservers = WeakSynchronizedSet<PodStateObserver>()
 
@@ -520,6 +516,10 @@
             return podState.setupProgress.isPaired == false
         })
 
+        guard let podComms = self.podComms else {
+            completion(.failure(OmnipodPumpManagerError.noPodPaired))
+            return
+        }
         if needsPairing {
             self.log.default("Pairing pod before priming")
             
@@ -530,7 +530,7 @@
                 }
             }
 
-            self.podComms.pairAndSetupPod(address: self.state.pairingAttemptAddress!, timeZone: .currentFixed, messageLogger: self) { (result) in
+            podComms.pairAndSetupPod(address: self.state.pairingAttemptAddress!, timeZone: .currentFixed, messageLogger: self) { (result) in
                 
                 if case .success = result {
                     self.lockedState.mutate { (state) in
@@ -544,7 +544,7 @@
         } else {
             self.log.default("Pod already paired. Continuing.")
 
-            self.podComms.runSession(withName: "Prime pod") { (result) in
+            podComms.runSession(withName: "Prime pod") { (result) in
                 // Calls completion
                 primeSession(result)
             }
@@ -593,7 +593,11 @@
 
         let timeZone = self.state.timeZone
 
-        self.podComms.runSession(withName: "Insert cannula") { (result) in
+        guard let podComms = self.podComms else {
+            completion(.failure(OmnipodPumpManagerError.noPodPaired))
+            return
+        }
+        podComms.runSession(withName: "Insert cannula") { (result) in
             switch result {
             case .success(let session):
                 do {
@@ -834,7 +838,11 @@
             return
         }
 
-        self.podComms.runSession(withName: "Deactivate pod") { (result) in
+        guard let podComms = self.podComms else {
+            completion(OmnipodPumpManagerError.noPodPaired)
+            return
+        }
+        podComms.runSession(withName: "Deactivate pod") { (result) in
             switch result {
             case .success(let session):
                 do {
